--- conflicted
+++ resolved
@@ -18,12 +18,8 @@
 
 import (
 	"fmt"
-<<<<<<< HEAD
+	"github.com/ledgerwatch/erigon/consensus"
 	"math/bits"
-=======
-	"github.com/ledgerwatch/erigon/consensus"
-	"math"
->>>>>>> 6ebcb280
 
 	"github.com/holiman/uint256"
 
