--- conflicted
+++ resolved
@@ -168,11 +168,7 @@
 			if err := BeforeCommit(tx, numBuf, false); err != nil {
 				return err
 			}
-<<<<<<< HEAD
 			if blockNum%1_000 == 0 {
-=======
-			if blockNum%1000 == 0 {
->>>>>>> 47b46cb8
 				if err := tx.Commit(); err != nil {
 					return err
 				}
