// Package node contains classes for running a Erigon node.
package node

import (
	"github.com/ledgerwatch/erigon-lib/kv"
	"github.com/ledgerwatch/erigon/cmd/utils"
	"github.com/ledgerwatch/erigon/eth"
	"github.com/ledgerwatch/erigon/eth/ethconfig"
	"github.com/ledgerwatch/erigon/node"
	"github.com/ledgerwatch/erigon/params"
	"github.com/ledgerwatch/erigon/params/networkname"
	erigoncli "github.com/ledgerwatch/erigon/turbo/cli"
	"github.com/ledgerwatch/log/v3"

	"github.com/urfave/cli"
)

// ErigonNode represents a single node, that runs sync and p2p network.
// it also can export the private endpoint for RPC daemon, etc.
type ErigonNode struct {
	stack   *node.Node
	backend *eth.Ethereum
}

// Serve runs the node and blocks the execution. It returns when the node is existed.
func (eri *ErigonNode) Serve() error {
	defer eri.stack.Close()

	eri.run()

	eri.stack.Wait()

	return nil
}

func (eri *ErigonNode) run() {
	utils.StartNode(eri.stack)
	// we don't have accounts locally and we don't do mining
	// so these parts are ignored
	// see cmd/geth/main.go#startNode for full implementation
}

// Params contains optional parameters for creating a node.
// * GitCommit is a commit from which then node was built.
// * CustomBuckets is a `map[string]dbutils.TableCfgItem`, that contains bucket name and its properties.
//
// NB: You have to declare your custom buckets here to be able to use them in the app.
type Params struct {
	CustomBuckets kv.TableCfg
}

func NewNodConfigUrfave(ctx *cli.Context) *node.Config {
	// If we're running a known preset, log it for convenience.
	chain := ctx.GlobalString(utils.ChainFlag.Name)
	switch chain {
	case networkname.RopstenChainName:
		log.Info("Starting Erigon on Ropsten testnet...")
<<<<<<< HEAD

	case networkname.RinkebyChainName:
		log.Info("Starting Erigon on Rinkeby testnet...")

	case networkname.GoerliChainName:
		log.Info("Starting Erigon on Görli testnet...")

	case networkname.DevChainName:
		log.Info("Starting Erigon in ephemeral dev mode...")

	case "", networkname.MainnetChainName:
=======
	case params.RinkebyChainName:
		log.Info("Starting Erigon on Rinkeby testnet...")
	case params.GoerliChainName:
		log.Info("Starting Erigon on Görli testnet...")
	case params.BSCChainName:
		log.Info("Starting Erigon on BSC mainnet...")
	case params.ChapelChainName:
		log.Info("Starting Erigon on Chapel testnet...")
	case params.RialtoChainName:
		log.Info("Starting Erigon on Chapel testnet...")
	case params.DevChainName:
		log.Info("Starting Erigon in ephemerasl dev mode...")
	case "", params.MainnetChainName:
>>>>>>> 6ebcb280
		if !ctx.GlobalIsSet(utils.NetworkIdFlag.Name) {
			log.Info("Starting Erigon on Ethereum mainnet...")
		}
	default:
		log.Info("Starting Erigon on", "devnet", chain)
	}

	nodeConfig := NewNodeConfig()
	utils.SetNodeConfig(ctx, nodeConfig)
	erigoncli.ApplyFlagsForNodeConfig(ctx, nodeConfig)
	return nodeConfig
}
func NewEthConfigUrfave(ctx *cli.Context, nodeConfig *node.Config) *ethconfig.Config {
	ethConfig := &ethconfig.Defaults
	utils.SetEthConfig(ctx, nodeConfig, ethConfig)
	erigoncli.ApplyFlagsForEthConfig(ctx, ethConfig)
	return ethConfig
}

// New creates a new `ErigonNode`.
// * ctx - `*cli.Context` from the main function. Necessary to be able to configure the node based on the command-line flags
// * sync - `stagedsync.StagedSync`, an instance of staged sync, setup just as needed.
// * optionalParams - additional parameters for running a node.
func New(
	nodeConfig *node.Config,
	ethConfig *ethconfig.Config,
	logger log.Logger,
) (*ErigonNode, error) {
	//prepareBuckets(optionalParams.CustomBuckets)
	node := makeConfigNode(nodeConfig)
	ethereum, err := RegisterEthService(node, ethConfig, logger)
	if err != nil {
		return nil, err
	}
	return &ErigonNode{stack: node, backend: ethereum}, nil
}

// RegisterEthService adds an Ethereum client to the stack.
func RegisterEthService(stack *node.Node, cfg *ethconfig.Config, logger log.Logger) (*eth.Ethereum, error) {
	return eth.New(stack, cfg, logger)
}

func NewNodeConfig() *node.Config {
	nodeConfig := node.DefaultConfig
	// see simiar changes in `cmd/geth/config.go#defaultNodeConfig`
	if commit := params.GitCommit; commit != "" {
		nodeConfig.Version = params.VersionWithCommit(commit, "")
	} else {
		nodeConfig.Version = params.Version
	}
	nodeConfig.IPCPath = "" // force-disable IPC endpoint
	nodeConfig.Name = "erigon"
	return &nodeConfig
}

func MakeConfigNodeDefault() *node.Node {
	return makeConfigNode(NewNodeConfig())
}

func makeConfigNode(config *node.Config) *node.Node {
	stack, err := node.New(config)
	if err != nil {
		utils.Fatalf("Failed to create Erigon node: %v", err)
	}

	return stack
}<|MERGE_RESOLUTION|>--- conflicted
+++ resolved
@@ -55,22 +55,9 @@
 	switch chain {
 	case networkname.RopstenChainName:
 		log.Info("Starting Erigon on Ropsten testnet...")
-<<<<<<< HEAD
-
 	case networkname.RinkebyChainName:
 		log.Info("Starting Erigon on Rinkeby testnet...")
-
 	case networkname.GoerliChainName:
-		log.Info("Starting Erigon on Görli testnet...")
-
-	case networkname.DevChainName:
-		log.Info("Starting Erigon in ephemeral dev mode...")
-
-	case "", networkname.MainnetChainName:
-=======
-	case params.RinkebyChainName:
-		log.Info("Starting Erigon on Rinkeby testnet...")
-	case params.GoerliChainName:
 		log.Info("Starting Erigon on Görli testnet...")
 	case params.BSCChainName:
 		log.Info("Starting Erigon on BSC mainnet...")
@@ -78,10 +65,9 @@
 		log.Info("Starting Erigon on Chapel testnet...")
 	case params.RialtoChainName:
 		log.Info("Starting Erigon on Chapel testnet...")
-	case params.DevChainName:
+	case networkname.DevChainName:
 		log.Info("Starting Erigon in ephemerasl dev mode...")
-	case "", params.MainnetChainName:
->>>>>>> 6ebcb280
+	case "", networkname.MainnetChainName:
 		if !ctx.GlobalIsSet(utils.NetworkIdFlag.Name) {
 			log.Info("Starting Erigon on Ethereum mainnet...")
 		}
